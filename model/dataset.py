import os
import glob

from model.utils.dev_dataloader_keras import SegmentDevLoader, TrackDevLoader
from model.utils.generation_dataloader_keras import GenerationLoader

class Dataset:
    """
    Build datasets for train, validation and test sets.

    USAGE
    -----
        dataset = Dataset(cfg)
        ds_train = dataset.get_train_ds()
        print(ds_train.__getitem__(0))
        ...

    Attributes
    ----------
        cfg : dict
            a dictionary containing configurations

    Public Methods
    --------------
<<<<<<< HEAD
    get_train_ds()
    get_val_ds()
    get_test_dummy_db_ds()
    get_test_query_db_ds()
    get_custom_db_ds(source, dir)
=======
        get_train_ds()
        get_val_ds()
        get_test_dummy_db_ds()
        get_test_query_db_ds()
        get_custom_db_ds(source_root_dir)
>>>>>>> 98fff534

    """

    def __init__(self, cfg=dict()):

        self.cfg = cfg

        # Model parameters
        self.segment_duration = cfg['MODEL']['AUDIO']['SEGMENT_DUR']
        self.fs = cfg['MODEL']['AUDIO']['FS']
        self.stft_hop = cfg['MODEL']['INPUT']['STFT_HOP']
        self.n_fft = cfg['MODEL']['INPUT']['STFT_WIN']
        self.n_mels = cfg['MODEL']['INPUT']['N_MELS']
        self.fmin = cfg['MODEL']['INPUT']['F_MIN']
        self.fmax = cfg['MODEL']['INPUT']['F_MAX']
        self.scale_inputs = cfg['MODEL']['INPUT']['SCALE_INPUTS']

        # Train Parameters
        self.tr_audio_dir = cfg['TRAIN']['DIR']['TRAIN_ROOT']

        self.tr_segments_per_track = cfg['TRAIN']['AUDIO']['SEGMENTS_PER_TRACK']
        self.tr_offset_duration = cfg['TRAIN']['AUDIO']["MAX_OFFSET_DUR"]
        self.tr_batch_sz = cfg['TRAIN']['BATCH_SZ']

        self.tr_bg_root_dir = cfg['TRAIN']['AUG']['TD']['BG_ROOT']
        self.tr_use_bg_aug = cfg['TRAIN']['AUG']['TD']['BG']
        self.tr_bg_snr = cfg['TRAIN']['AUG']['TD']['BG_SNR']
        self.tr_bg_fps = []

        self.tr_ir_root_dir = cfg['TRAIN']['AUG']['TD']['IR_ROOT']
        self.tr_use_ir_aug = cfg['TRAIN']['AUG']['TD']['IR']
        self.tr_max_ir_dur = cfg['TRAIN']['AUG']['TD']['IR_MAX_DUR']
        self.tr_ir_fps = []

        # Validation Parameters
        self.val_audio_dir = cfg['TRAIN']['DIR']['VAL_ROOT']
        # We use the same augmentations for train and validation sets

        # Test Parameters
        self.ts_noise_tracks_dir = cfg['TEST']['DIR']['NOISE_ROOT']
        self.ts_clean_query_tracks_dir = cfg['TEST']['DIR']['CLEAN_QUERY_ROOT']
        self.ts_augmented_query_tracks_dir = cfg['TEST']['DIR']['AUGMENTED_QUERY_ROOT']

        self.ts_segment_hop = cfg['TEST']['SEGMENT_HOP']
        self.ts_batch_sz = cfg['TEST']['BATCH_SZ']

        self.ts_bg_root_dir = cfg['TEST']['AUG']['TD']['BG_ROOT']
        self.ts_use_bg_aug = cfg['TEST']['AUG']['TD']['BG']
        self.ts_bg_snr = cfg['TEST']['AUG']['TD']['BG_SNR']
        self.ts_bg_fps = []

        self.ts_ir_root_dir = cfg['TEST']['AUG']['TD']['IR_ROOT']
        self.ts_use_ir_aug = cfg['TEST']['AUG']['TD']['IR']
        self.ts_max_ir_dur = cfg['TEST']['AUG']['TD']['IR_MAX_DUR']
        self.ts_ir_fps = []

        # Check if the augmented query tracks are provided
        if self.ts_augmented_query_tracks_dir is not None:
            assert not (self.ts_use_bg_aug or self.ts_use_ir_aug), \
                "Augmented query tracks are provided, but augmentation is not enabled."

    def get_train_ds(self, reduce_items_p=100):
        """ Source (music) file paths for training set. 

        When segmented tracks are used for training the folder structure
        should be as follows:
            self.tr_audio_dir/
                dir0/
                    track1/
                        segment1.wav
                        ...
                    track2/
                        segment1.wav
                        ...
                    ...
                dir1/
                    track1/
                        segment1.wav
                        ...
                    track2/
                        segment1.wav
                        ...
                    ...
                ...

        If full length tracks are used for training the folder structure
        should be as follows:
            self.tr_audio_dir/
                dir0/
                    track1.wav
                    ...
                dir1/
                    track1.wav
                    ...
                ...

        Parameters
        ----------
            reduce_items_p : int (default 100)
                Reduce the number of items in each track to this percentage.
        """

        print("Creating the training dataset...")

        assert reduce_items_p>0 and reduce_items_p<=100, "reduce_items_p should be in (0, 100]"

        # Find the augmentation files
        if self.tr_use_bg_aug:
            self.tr_bg_fps = sorted(glob.glob(self.tr_bg_root_dir + "**/*.wav", 
                                    recursive=True))
            print(f"tr_bg_fps: {len(self.tr_bg_fps):>6,}")
            assert len(self.tr_bg_fps)>0, "No background noise found."
        if self.tr_use_ir_aug:
            self.tr_ir_fps = sorted(glob.glob(self.tr_ir_root_dir + "**/*.wav", 
                                    recursive=True))
            print(f"tr_ir_fps: {len(self.tr_ir_fps):>6,}")
            assert len(self.tr_ir_fps)>0, "No impulse response found."

        # Determine the dataset
        if "discotube" in self.tr_audio_dir.lower():

            # Find the tracks and their segments
            self.tr_source_fps = {}
            main_dirs = os.listdir(self.tr_audio_dir)
            for main_dir in main_dirs:
                track_names = os.listdir(os.path.join(self.tr_audio_dir, main_dir))
                for track_name in track_names:
                    track_dir = os.path.join(self.tr_audio_dir, main_dir, track_name)
                    segment_paths = sorted(glob.glob(track_dir + '/*.wav', recursive=True))
                    self.tr_source_fps[track_name] = segment_paths
            assert len(self.tr_source_fps)>0, "No training tracks found."
            total_segments = sum([len(v) for v in self.tr_source_fps.values()])
            assert total_segments>0, "No segments found."
            print(f"{len(self.tr_source_fps):,} tracks found.")
            print(f"{total_segments:,} segments found.")

            # Reduce the number of items in each track if requested
            if reduce_items_p<100:
                print(f"Reducing the number of tracks used to {reduce_items_p}%")
                self.tr_source_fps = {k: v
                                    for i,(k,v) in enumerate(self.tr_source_fps.items())
                                    if i < int(len(self.tr_source_fps)*reduce_items_p/100)}
                print(f"Reduced to {len(self.tr_source_fps):,} tracks.")
                total_segments = sum([len(v) for v in self.tr_source_fps.values()])
                print(f"Reduced to {total_segments:,} segments.")

            return SegmentDevLoader(
                segment_dict=self.tr_source_fps,
                segment_duration=self.segment_duration,
                full_segment_duration=self.cfg['TRAIN']['AUDIO']['INPUT_AUDIO_DUR'],
                fs=self.fs,
                n_fft=self.n_fft,
                stft_hop=self.stft_hop,
                n_mels=self.n_mels,
                f_min=self.fmin,
                f_max=self.fmax,
                scale_output=self.scale_inputs,
                segments_per_track=self.tr_segments_per_track,
                bsz=self.tr_batch_sz,
                shuffle=True,
                random_offset_anchor=True,
                offset_duration=self.tr_offset_duration,
                bg_mix_parameter=[self.tr_use_bg_aug, self.tr_bg_fps, self.tr_bg_snr],
                ir_mix_parameter=[self.tr_use_ir_aug, self.tr_ir_fps, self.tr_max_ir_dur])

        # If the training tracks are from the NAFP FMA dataset
        elif "music" in self.tr_audio_dir.lower():

            # Find the wav tracks 
            self.tr_source_fps = sorted(
                glob.glob(self.tr_audio_dir + "**/*.wav", recursive=True))
            assert len(self.tr_source_fps)>0, "No training tracks found."
            print(f"{len(self.tr_source_fps):,} tracks found.")

            # Reduce the total number of tracks if requested
            if reduce_items_p<100:
                print(f"Reducing the number of tracks used to {reduce_items_p}%")
                self.tr_source_fps = self.tr_source_fps[:int(len(self.tr_source_fps)*reduce_items_p/100)]
                print(f"Reduced to {len(self.tr_source_fps):,} tracks.")

            return TrackDevLoader(
                track_paths=self.tr_source_fps,
                segment_duration=self.segment_duration,
                hop_duration=self.cfg['TRAIN']['AUDIO']['SEGMENT_HOP_DUR'],
                fs=self.fs,
                n_fft=self.n_fft,
                stft_hop=self.stft_hop,
                n_mels=self.n_mels,
                f_min=self.fmin,
                f_max=self.fmax,
                scale_output=self.scale_inputs,
                segments_per_track=self.tr_segments_per_track,
                bsz=self.tr_batch_sz,
                shuffle=True,
                random_offset_anchor=True,
                offset_duration=self.tr_offset_duration,
                bg_mix_parameter=[self.tr_use_bg_aug, self.tr_bg_fps, self.tr_bg_snr],
                ir_mix_parameter=[self.tr_use_ir_aug, self.tr_ir_fps, self.tr_max_ir_dur])

        else:
            raise ValueError("Invalid training tracks directory.")

    def get_val_ds(self, reduce_items_p=100):
        """ Source (music) file paths for validation set. 

        When segmented tracks are used for training the folder structure
        should be as follows:
            self.val_audio_dir/
                dir0/
                    track1/
                        segment1.wav
                        ...
                    track2/
                        segment1.wav
                        ...
                    ...
                dir1/
                    track1/
                        segment1.wav
                        ...
                    track2/
                        segment1.wav
                        ...
                    ...
                ...

        If full length tracks are used for training the folder structure
        should be as follows:
            self.val_audio_dir/
                dir0/
                    track1.wav
                    ...
                dir1/
                    track1.wav
                    ...
                ...        

        Parameters
        ----------
            reduce_items_p : int (default 100)
                Reduce the number of items in each track to this percentage.

        """

        print(f"Creating the validation dataset...")

        assert reduce_items_p>0 and reduce_items_p<=100, "reduce_items_p should be in (0, 100]"

        # Find the augmentation files
        if self.tr_use_bg_aug:
            print(f"val_bg_fps: {len(self.tr_bg_fps):>6,} (Same as the training set)")
        if self.tr_use_ir_aug:
            print(f"val_ir_fps: {len(self.tr_ir_fps):>6,} (Same as the training set)")

        # Determine the dataset
        if "discotube" in self.val_audio_dir.lower():

            # Find the tracks and their segments
            self.val_source_fps = {}
            main_dirs = os.listdir(self.val_audio_dir)
            for main_dir in main_dirs:
                track_names = os.listdir(os.path.join(self.val_audio_dir, main_dir))
                for track_name in track_names:
                    track_dir = os.path.join(self.val_audio_dir, main_dir, track_name)
                    segment_paths = sorted(glob.glob(track_dir + '/*.wav', recursive=True))
                    self.val_source_fps[track_name] = segment_paths
            assert len(self.val_source_fps)>0, "No validation tracks found."
            total_segments = sum([len(v) for v in self.val_source_fps.values()])
            assert total_segments>0, "No segments found."
            print(f"{len(self.val_source_fps):,} tracks found.")
            print(f"{total_segments:,} segments found.")

            # Reduce the number of items in each track if requested
            if reduce_items_p<100:
                print(f"Reducing the number of tracks used to {reduce_items_p}%")
                self.val_source_fps = {k: v
                                    for i,(k,v) in enumerate(self.val_source_fps.items())
                                    if i < int(len(self.val_source_fps)*reduce_items_p/100)}
                print(f"Reduced to {len(self.val_source_fps):,} tracks.")
                total_segments = sum([len(v) for v in self.val_source_fps.values()])
                print(f"Reduced to {total_segments:,} segments.")

            return SegmentDevLoader(
                segment_dict=self.val_source_fps,
                segment_duration=self.segment_duration,
                full_segment_duration=self.cfg['TRAIN']['AUDIO']['INPUT_AUDIO_DUR'],
                fs=self.fs,
                n_fft=self.n_fft,
                stft_hop=self.stft_hop,
                n_mels=self.n_mels,
                f_min=self.fmin,
                f_max=self.fmax,
                segments_per_track=self.tr_segments_per_track,
                scale_output=self.scale_inputs,
                bsz=self.tr_batch_sz,
                shuffle=False,
                random_offset_anchor=True,
                offset_duration=self.tr_offset_duration, # Same as the training set
                bg_mix_parameter=[self.tr_use_bg_aug, self.tr_bg_fps, self.tr_bg_snr],
                ir_mix_parameter=[self.tr_use_ir_aug, self.tr_ir_fps, self.tr_max_ir_dur])

        # If the validation tracks are from the NAFP FMA dataset
        elif "music" in self.val_audio_dir.lower():

            # Find the wav tracks
            self.val_source_fps = sorted(
                glob.glob(self.val_audio_dir + '**/*.wav', recursive=True))
            assert len(self.val_source_fps)>0, "No validation tracks found."
            print(f"{len(self.val_source_fps):,} tracks found.")

            # Reduce the total number of tracks if requested
            if reduce_items_p<100:
                print(f"Reducing the number of tracks used to {reduce_items_p}%")
                self.val_source_fps = self.val_source_fps[:int(len(self.val_source_fps)*reduce_items_p/100)]
                print(f"Reduced to {len(self.val_source_fps):,} tracks.")

            return TrackDevLoader(
                track_paths=self.val_source_fps,
                segment_duration=self.segment_duration,
                hop_duration=self.cfg['TRAIN']['AUDIO']['SEGMENT_HOP_DUR'],
                fs=self.fs,
                n_fft=self.n_fft,
                stft_hop=self.stft_hop,
                n_mels=self.n_mels,
                f_min=self.fmin,
                f_max=self.fmax,
                scale_output=self.scale_inputs,
                segments_per_track=self.tr_segments_per_track,
                bsz=self.tr_batch_sz,
                shuffle=False,
                random_offset_anchor=False,
                bg_mix_parameter=[self.tr_use_bg_aug, self.tr_bg_fps, self.tr_bg_snr],
                ir_mix_parameter=[self.tr_use_ir_aug, self.tr_ir_fps, self.tr_max_ir_dur])

        else:
            raise ValueError("Invalid validation tracks directory.")

    # TODO make dummy again
    def get_test_noise_ds(self):
        """ Test-dummy-DB without augmentation. Adds noise tracks to the DB.
        Supports both discotube and nafp datasets. The folder structure 
        should be as follows:
            self.ts_noise_tracks_dir/
                dir0/
                    track1.wav
                    track2.wav
                    ...
                dir1/
                    track1.wav
                    track2.wav
                    ...
                ...

        Returns:
        --------
            ds_dummy_db : genUnbalSequenceGeneration
                The dataset for test-dummy-DB.
        """

        print(f"Creating the test-dummy-DB dataset (noise tracks)...")

        # Find the noise tracks and their segments
        self.ts_noise_paths = sorted(
            glob.glob(self.ts_noise_tracks_dir+ '/**/*.wav', 
                    recursive=True))
        assert len(self.ts_noise_paths)>0, "No noise tracks found."
        print(f"{len(self.ts_noise_paths):,} noise tracks found.")

        return GenerationLoader(
            track_paths=self.ts_noise_paths,
            segment_duration=self.segment_duration,
            hop_duration=self.ts_segment_hop,
            fs=self.fs,
            n_fft=self.n_fft,
            stft_hop=self.stft_hop,
            n_mels=self.n_mels,
            f_min=self.fmin,
            f_max=self.fmax,
            scale_output=self.scale_inputs,
            bsz=self.ts_batch_sz,
            )

    def get_test_query_ds(self):
        """ Create 2 databases for query segments. One of them is the augmented 
        version of the clean queries. If the config does not specify a folder for
        augmented queries, then the clean queries are augmented in real time.
        Supports both discotube and nafp datasets. Query tracks folders structure 
        should be as follows:
            self.ts_clean_query_tracks_dir/
                dir0/
                    track1.wav
                    track2.wav
                    ...
                dir1/
                    track1.wav
                    track2.wav
                    ...
                ...

        Returns
        -------
            (ds_query, ds_db)
                ds_query is the augmented version of the clean queries.
                ds_db is the clean queries without augmentation.

        """

        print("Creating the clean query dataset...")

        # Find the clean query tracks and their segments
        self.ts_query_clean = sorted(
                glob.glob(self.ts_clean_query_tracks_dir + '/**/*.wav', 
                        recursive=True))
        assert len(self.ts_query_clean)>0, "No clean query tracks found."
        print(f"{len(self.ts_query_clean):,} clean query tracks found.")

        # Create the clean query dataset
        ds_db = GenerationLoader(
            track_paths=self.ts_query_clean,
            segment_duration=self.segment_duration,
            hop_duration=self.ts_segment_hop,
            fs=self.fs,
            n_fft=self.n_fft,
            stft_hop=self.stft_hop,
            n_mels=self.n_mels,
            f_min=self.fmin,
            f_max=self.fmax,
            scale_output=self.scale_inputs,
            bsz=self.ts_batch_sz,
            )

        print("Creating the augmented query dataset...")
        if self.ts_use_bg_aug and self.ts_use_ir_aug:

            print("Will augment the clean query tracks in real time. ")

            # Find the augmentation files
            self.ts_bg_fps = sorted(glob.glob(self.ts_bg_root_dir + "**/*.wav", 
                                    recursive=True))
            print(f"ts_bg_fps: {len(self.ts_bg_fps):>6,}")
            assert len(self.ts_bg_fps)>0, "No background noise found."
            self.ts_ir_fps = sorted(glob.glob(self.ts_ir_root_dir + "**/*.wav", 
                                    recursive=True))
            print(f"ts_ir_fps: {len(self.ts_ir_fps):>6,}")
            assert len(self.ts_ir_fps)>0, "No impulse response found."

            # Create the augmented query dataset
            # Returns only the augmented segments, not the clean ones
            ds_query = GenerationLoader(
                track_paths=self.ts_query_clean, # Augment the clean query tracks
                segment_duration=self.segment_duration,
                hop_duration=self.ts_segment_hop,
                fs=self.fs,
                n_fft=self.n_fft,
                stft_hop=self.stft_hop,
                n_mels=self.n_mels,
                f_min=self.fmin,
                f_max=self.fmax,
                scale_output=self.scale_inputs,
                bg_mix_parameter=[self.ts_use_bg_aug, self.ts_bg_fps, self.ts_bg_snr],
                ir_mix_parameter=[self.ts_use_ir_aug, self.ts_ir_fps, self.ts_max_ir_dur],
                bsz=self.ts_batch_sz,
                )

        elif (not self.ts_use_bg_aug) and (not self.ts_use_ir_aug):

            print("Using pre-augmented query tracks.")

            # Find the augmented query tracks and their segments
            self.ts_query_augmented = sorted(
                glob.glob(self.ts_augmented_query_tracks_dir + '/**/*.wav', 
                        recursive=True))
            assert len(self.ts_query_augmented)>0, "No augmented query tracks found."
            print(f"{len(self.ts_query_augmented):,} augmented query tracks found")

            # Create the augmented query dataset
            ds_query = GenerationLoader(
                track_paths=self.ts_query_augmented,
                segment_duration=self.segment_duration,
                hop_duration=self.ts_segment_hop,
                fs=self.fs,
                n_fft=self.n_fft,
                stft_hop=self.stft_hop,
                n_mels=self.n_mels,
                f_min=self.fmin,
                f_max=self.fmax,
                scale_output=self.scale_inputs,
                bsz=self.ts_batch_sz,
                )

        else:

            # For now we do not support single augmentation
            raise ValueError("Invalid augmentation parameters.")

        return ds_query, ds_db

    def get_custom_db_ds(self, source: str, isdir):
        """ Construct DB (or query) from custom source files. """
<<<<<<< HEAD
        if isdir is True:
            fps = sorted(glob.glob(source + '/**/*.wav', recursive=True))
        else:
            fps = []
            with open(source, "r") as fin:
                for l in fin:
                    fps.append(l.split('\n')[0])
            fps = sorted(fps)

        ds =  genUnbalSequenceGeneration(
=======

        fps = sorted(
            glob.glob(source_root_dir + '/**/*.wav', recursive=True))

        return GenerationLoader(
>>>>>>> 98fff534
            track_paths=fps,
            segment_duration=self.segment_duration,
            hop_duration=self.ts_segment_hop,
            fs=self.fs,
            n_fft=self.n_fft,
            stft_hop=self.stft_hop,
            n_mels=self.n_mels,
            f_min=self.fmin,
<<<<<<< HEAD
            f_max=self.fmax) # No augmentations, No drop-samples.
        return ds
=======
            f_max=self.fmax,
            scale_output=self.scale_inputs,
            bsz=self.ts_batch_sz,
            )
>>>>>>> 98fff534
<|MERGE_RESOLUTION|>--- conflicted
+++ resolved
@@ -22,19 +22,11 @@
 
     Public Methods
     --------------
-<<<<<<< HEAD
-    get_train_ds()
-    get_val_ds()
-    get_test_dummy_db_ds()
-    get_test_query_db_ds()
-    get_custom_db_ds(source, dir)
-=======
         get_train_ds()
         get_val_ds()
         get_test_dummy_db_ds()
         get_test_query_db_ds()
         get_custom_db_ds(source_root_dir)
->>>>>>> 98fff534
 
     """
 
@@ -451,90 +443,40 @@
         assert len(self.ts_query_clean)>0, "No clean query tracks found."
         print(f"{len(self.ts_query_clean):,} clean query tracks found.")
 
-        # Create the clean query dataset
-        ds_db = GenerationLoader(
-            track_paths=self.ts_query_clean,
-            segment_duration=self.segment_duration,
-            hop_duration=self.ts_segment_hop,
-            fs=self.fs,
-            n_fft=self.n_fft,
-            stft_hop=self.stft_hop,
-            n_mels=self.n_mels,
-            f_min=self.fmin,
-            f_max=self.fmax,
-            scale_output=self.scale_inputs,
-            bsz=self.ts_batch_sz,
-            )
-
-        print("Creating the augmented query dataset...")
-        if self.ts_use_bg_aug and self.ts_use_ir_aug:
-
-            print("Will augment the clean query tracks in real time. ")
-
-            # Find the augmentation files
-            self.ts_bg_fps = sorted(glob.glob(self.ts_bg_root_dir + "**/*.wav", 
-                                    recursive=True))
-            print(f"ts_bg_fps: {len(self.ts_bg_fps):>6,}")
-            assert len(self.ts_bg_fps)>0, "No background noise found."
-            self.ts_ir_fps = sorted(glob.glob(self.ts_ir_root_dir + "**/*.wav", 
-                                    recursive=True))
-            print(f"ts_ir_fps: {len(self.ts_ir_fps):>6,}")
-            assert len(self.ts_ir_fps)>0, "No impulse response found."
-
-            # Create the augmented query dataset
-            # Returns only the augmented segments, not the clean ones
-            ds_query = GenerationLoader(
-                track_paths=self.ts_query_clean, # Augment the clean query tracks
-                segment_duration=self.segment_duration,
-                hop_duration=self.ts_segment_hop,
-                fs=self.fs,
-                n_fft=self.n_fft,
-                stft_hop=self.stft_hop,
-                n_mels=self.n_mels,
-                f_min=self.fmin,
-                f_max=self.fmax,
-                scale_output=self.scale_inputs,
-                bg_mix_parameter=[self.ts_use_bg_aug, self.ts_bg_fps, self.ts_bg_snr],
-                ir_mix_parameter=[self.ts_use_ir_aug, self.ts_ir_fps, self.ts_max_ir_dur],
-                bsz=self.ts_batch_sz,
-                )
-
-        elif (not self.ts_use_bg_aug) and (not self.ts_use_ir_aug):
-
-            print("Using pre-augmented query tracks.")
-
-            # Find the augmented query tracks and their segments
-            self.ts_query_augmented = sorted(
-                glob.glob(self.ts_augmented_query_tracks_dir + '/**/*.wav', 
-                        recursive=True))
-            assert len(self.ts_query_augmented)>0, "No augmented query tracks found."
-            print(f"{len(self.ts_query_augmented):,} augmented query tracks found")
-
-            # Create the augmented query dataset
-            ds_query = GenerationLoader(
-                track_paths=self.ts_query_augmented,
-                segment_duration=self.segment_duration,
-                hop_duration=self.ts_segment_hop,
-                fs=self.fs,
-                n_fft=self.n_fft,
-                stft_hop=self.stft_hop,
-                n_mels=self.n_mels,
-                f_min=self.fmin,
-                f_max=self.fmax,
-                scale_output=self.scale_inputs,
-                bsz=self.ts_batch_sz,
-                )
-
+        #     _query_ts_batch_sz = self.ts_batch_sz * 2
+        #     _query_ts_n_anchor = self.ts_batch_sz
+        #     ds_query = genUnbalSequence(
+        #         track_paths=self.ts_query_db_unseen_fps,
+        #         bsz=_query_ts_batch_sz,
+        #         n_anchor=_query_ts_n_anchor,
+        #         duration=self.dur,
+        #         hop=self.hop,
+        #         fs=self.fs,
+        #         normalize_audio=self.normalize_audio,
+        #         shuffle=False,
+        #         random_offset_anchor=False,
+        #         bg_mix_parameter=[self.ts_use_bg_aug, self.ts_bg_fps, self.ts_snr],
+        #         ir_mix_parameter=[self.ts_use_ir_aug, self.ts_ir_fps],
+        #         drop_the_last_non_full_batch=False)
+
+        #     _db_ts_n_anchor = self.ts_batch_sz
+        #     ds_db = genUnbalSequence(
+        #         track_paths=self.ts_query_db_unseen_fps,
+        #         bsz=self.ts_batch_sz,
+        #         n_anchor=_db_ts_n_anchor,
+        #         duration=self.dur,
+        #         hop=self.hop,
+        #         fs=self.fs,
+        #         normalize_audio=self.normalize_audio,
+        #         shuffle=False,
+        #         random_offset_anchor=False,
+        #         drop_the_last_non_full_batch=False)
+        #     return ds_query, ds_db
         else:
-
-            # For now we do not support single augmentation
-            raise ValueError("Invalid augmentation parameters.")
-
-        return ds_query, ds_db
+            raise NotImplementedError(self.datasel_test_query_db)
 
     def get_custom_db_ds(self, source: str, isdir):
         """ Construct DB (or query) from custom source files. """
-<<<<<<< HEAD
         if isdir is True:
             fps = sorted(glob.glob(source + '/**/*.wav', recursive=True))
         else:
@@ -545,27 +487,14 @@
             fps = sorted(fps)
 
         ds =  genUnbalSequenceGeneration(
-=======
-
-        fps = sorted(
-            glob.glob(source_root_dir + '/**/*.wav', recursive=True))
-
-        return GenerationLoader(
->>>>>>> 98fff534
             track_paths=fps,
-            segment_duration=self.segment_duration,
-            hop_duration=self.ts_segment_hop,
+            bsz=self.ts_batch_sz, # Only anchors
+            duration=self.dur,
+            hop=self.hop,
             fs=self.fs,
             n_fft=self.n_fft,
             stft_hop=self.stft_hop,
             n_mels=self.n_mels,
             f_min=self.fmin,
-<<<<<<< HEAD
             f_max=self.fmax) # No augmentations, No drop-samples.
-        return ds
-=======
-            f_max=self.fmax,
-            scale_output=self.scale_inputs,
-            bsz=self.ts_batch_sz,
-            )
->>>>>>> 98fff534
+        return ds