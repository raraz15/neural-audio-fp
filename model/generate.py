# -*- coding: utf-8 -*-
#
# This source code is licensed under the MIT license found in the
# LICENSE file in the root directory of this source tree.
""" generate.py """

import os
import csv
import sys

import numpy as np

import tensorflow as tf
from tensorflow.keras.utils import Progbar

from model.dataset import Dataset
from model.fp.nnfp import FingerPrinter, get_fingerprinter

def get_checkpoint_index_and_restore_model(m_fp : FingerPrinter, checkpoint_dir: str, checkpoint_index=0):
    """ Load a trained fingerprinter.

    Args:
    -----
    m_fp: FingerPrinter
        Initialized Fingerprinter model.
    checkpoint_dir: str 
        Directory containing the checkpoints.
    checkpoint_index: int (default: 0) 
        0 means the latest checkpoint. Epoch index starts from 1.
    
    Returns:
    --------
    checkpoint_index: int
        Index of the checkpoint loaded.

    """

    # Create checkpoint
    checkpoint = tf.train.Checkpoint(model=m_fp)
<<<<<<< HEAD
    checkpoint_dir = os.path.join(checkpoint_root_dir, checkpoint_name)
=======
>>>>>>> b852be70
    c_manager = tf.train.CheckpointManager(checkpoint,
                                           checkpoint_dir,
                                           max_to_keep=None)

    # Load a particular checkpoint
    if checkpoint_index==0:
        tf.print("\x1b[1;32mArgument 'checkpoint_index' was not specified.\x1b[0m")
        tf.print('\x1b[1;32mSearching for the latest checkpoint...\x1b[0m')
        latest_checkpoint = c_manager.latest_checkpoint
        if latest_checkpoint:
            checkpoint_index = int(latest_checkpoint.split(sep='ckpt-')[-1])
            status = checkpoint.restore(latest_checkpoint)
            status.expect_partial()
            tf.print(f'---Restored from {latest_checkpoint}---')
        else:
            raise FileNotFoundError(f'Cannot find checkpoint in {checkpoint_dir}')
    else:
        checkpoint_fpath = os.path.join(checkpoint_dir, 'ckpt-' + str(checkpoint_index))
        assert os.path.exists(checkpoint_fpath), \
            f'Cannot find checkpoint={checkpoint_index} in {checkpoint_dir}'
        status = checkpoint.restore(checkpoint_fpath) # Let TF to handle error cases.
        status.expect_partial()
        tf.print(f'---Restored from {checkpoint_fpath}---')

    return checkpoint_index

def prevent_overwrite(key, target_path):
    if (key == 'dummy_db') & os.path.exists(target_path):
        answer = input(f'{target_path} exists. Will you overwrite (y/N)?')
        if answer.lower() not in ['y', 'yes']:
            sys.exit()

<<<<<<< HEAD
def get_data_source(cfg, source, skip_dummy, isdir):
    dataset = Dataset(cfg)
    ds = dict()
    if source:
        ds['custom_source'] = dataset.get_custom_db_ds(source, isdir)
    else:
=======
# TODO: custom source dir
def get_data_source(cfg: dict, source_root_dir: str="", skip_dummy: bool=False):
    """ Get the data source for fingerprinting."""

    # Create the dataset
    dataset = Dataset(cfg)
    ds = dict()

    # If source is provided, only use the custom source
    if source_root_dir:
        ds['custom_source'] = dataset.get_custom_db_ds(source_root_dir)
    else:  # Otherwise use the default sources
>>>>>>> b852be70
        # Create the clean and augmented query datasets
        ds['query'], ds['db'] = dataset.get_test_query_ds()
        # Create the dummy dataset if not skipped
        if skip_dummy:
            tf.print("Excluding \033[33m'dummy_db'\033[0m from source.")
        else:
            ds['dummy_db'] = dataset.get_test_noise_ds()
    # TODO: proper print
    tf.print(f'\x1b[1;32mData source: {list(ds.keys())}\x1b[0m')
    return ds

<<<<<<< HEAD
def generate_fingerprint(cfg,
                         checkpoint_type,
                         checkpoint_name,
                         checkpoint_index,
                         source,
                         output_root_dir,
                         skip_dummy,
                         isdir):
    """
    After run, the output (generated fingerprints) directory will be:
      .
      └──logs
         └── emb
             └── CHECKPOINT_NAME
                 └── CHECKPOINT_INDEX
                     ├── custom.mm
                     ├── custom_shape.npy
=======
def generate_fingerprint(cfg: dict,
                         checkpoint_dir: str="",
                         checkpoint_index: int=0,
                         source_root_dir: str ="",
                         output_root_dir: str="",
                         skip_dummy: bool=False,
                         ):
    """ Generate fingerprints from a trained model checkpoint.

    Parameters
    ----------
    cfg : dict
        Configuration dictionary.
    checkpoint_dir : str, optional
        Directory containing the checkpoints. (default: "")
        If not specified, load from the directory specified in the config file.
    checkpoint_index : int, optional
        Index of the checkpoint to load from. (default: 0)
        0 means the latest checkpoint. 97 means the 97th epoch.
    source : str, optional
        Path to the custom source. (default: "")
        If not specified, load from the default source specified in the config file.
    output_root_dir : str, optional
        Root directory for the output. (default: "")
        If not specified, load from the default directory specified in the config file.
    skip_dummy : bool, optional
        Whether generating the skip dummy_db. (default: False)

    After run, the output (generated fingerprints) directory will be:
      .
      └──output_root_dir (default=./logs/)
            └── emb
                └── checkpoint_name
                    └── checkpoint_index
                        ├── custom.mm
                        ├── custom_shape.npy
>>>>>>> b852be70
    """

    # Get information from the config file
    checkpoint_name = cfg['MODEL']['NAME']
    log_root_dir = cfg['MODEL']['LOG_ROOT_DIR'] # Can be overwritten by the arguments
    dim = cfg['MODEL']['ARCHITECTURE']['EMB_SZ']
    bsz = cfg['TEST']['BATCH_SZ']

    # Build the model checkpoint
    m_fp = get_fingerprinter(cfg, trainable=False)

    # If checkpoint directory is not specified, read it from the config file
    if checkpoint_dir == "":
        checkpoint_dir = os.path.join(log_root_dir, "checkpoint", f"{checkpoint_name}/")

    # Load checkpoint from checkpoint_dir using the epoch specified with checkpoint_index
    checkpoint_index = get_checkpoint_index_and_restore_model(m_fp, 
                                                            checkpoint_dir, 
                                                            checkpoint_index)

<<<<<<< HEAD
    # Choose the output directory
    if not output_root_dir:
        output_root_dir = log_root_dir + "emb/"
    # Here the checkpoint_type does not matter because checkpoint_index is specified.
    output_dir = os.path.join(output_root_dir, checkpoint_name, checkpoint_index)
    os.makedirs(output_root_dir, exist_ok=True)
=======
    # Determine the output_root_dir if not specified
    if output_root_dir == "":
        output_root_dir = os.path.join(log_root_dir, "emb/")
    # Create the output directory
    output_dir = os.path.join(output_root_dir, checkpoint_name, str(checkpoint_index))
    os.makedirs(output_dir, exist_ok=True)

    # Prevent overwriting the dummy_db as it is time-consuming
>>>>>>> b852be70
    if not skip_dummy:
        prevent_overwrite('dummy_db', os.path.join(output_dir, 'dummy_db.mm'))

    # Get data source
    """ ds = {'key1': <Dataset>, 'key2': <Dataset>, ...} """
<<<<<<< HEAD
    ds = get_data_source(cfg, source, skip_dummy, isdir)

    dim = cfg['MODEL']['ARCHITECTURE']['EMB_SZ']
    bsz = cfg['TEST']['BATCH_SZ']
=======
    ds = get_data_source(cfg, source_root_dir=source_root_dir, skip_dummy=skip_dummy)
>>>>>>> b852be70

    # Generate
    sz_check = dict() # for warning message
    for key in ds.keys():

        n_items = ds[key].n_samples
        assert n_items > 0, f"Dataset '{key}' is empty."

        # Create memmap, and save shapes
        """
        Why use "memmap"?

        • First, we need to store a huge uncompressed embedding vectors until
          constructing a compressed DB with IVF-PQ (using FAISS). Handling a
          huge ndarray is not a memory-safe way: "memmap" consume 0 memory.

        • Second, Faiss-GPU does not support reconstruction of DB from
          compressed DB (index). In eval/eval_faiss.py, we need uncompressed
          vectors to calculate sequence-level matching score. The created
          "memmap" will be reused at that point.

        Reference:
            https://numpy.org/doc/stable/reference/generated/numpy.memmap.html
        """

        arr_shape = (n_items, dim)
        arr = np.memmap(f'{output_dir}/{key}.mm',
                        dtype='float32',
                        mode='w+',
                        shape=arr_shape)
        # Save the shape of the memmap
        np.save(f'{output_dir}/{key}_shape.npy', arr_shape)

        # Fingerprinting loop
        tf.print(
            f"=== Generating fingerprint from \x1b[1;32m'{key}'\x1b[0m " +
            f"bsz={bsz}, {n_items} items, d={dim}"+ " ===")
        progbar = Progbar(len(ds[key]))

        """ Parallelism to speed up processing------------------------- """
        enq = tf.keras.utils.OrderedEnqueuer(ds[key],
                                              use_multiprocessing=True,
                                              shuffle=False)
        enq.start(workers=cfg['DEVICE']['CPU_N_WORKERS'],
                  max_queue_size=cfg['DEVICE']['CPU_MAX_QUEUE'])

        i = 0
<<<<<<< HEAD

        if source.split('/')[-1].lower() == 'queries':
            segments_csv = os.path.join(output_root_dir, 'queries_segments.csv')
        elif source.split('/')[-1].lower() == 'references':
            segments_csv = os.path.join(output_root_dir, 'refs_segments.csv')
        else:
            raise NameError("Unknown type of audio. "
                            "It's not query nor reference")

        with open(segments_csv, 'w', newline='', encoding='utf-8') as csvfile:
            fieldnames = ['segment_id', 'filename', 'intra_segment_id', 'offset_min', 'offset_max'] # from model/utils/dataloader_keras.py line 117
            writer = csv.DictWriter(csvfile, fieldnames=fieldnames)
            writer.writeheader()
            for ii, seg in enumerate(ds[key].track_paths):
                writer.writerow({'segment_id': ii,
                                 'filename': seg[0],
                                 'intra_segment_id': seg[1],
                                 'offset_min': seg[2],
                                 'offset_max': seg[3]})

=======
>>>>>>> b852be70
        while i < len(enq.sequence):
            progbar.update(i)
            _, Xa = next(enq.get())
            emb = m_fp(Xa)
            # Write to disk. We must know the shape of the emb in advance
            arr[i*bsz : (i+1)*bsz, :] = emb.numpy()
            i += 1
        progbar.update(i, finalize=True)
        enq.stop()
<<<<<<< HEAD
        # End of Parallelism--------------------------------------------

        tf.print(f'=== Succesfully stored {len(arr)} fingerprints to {output_dir} ===')
=======
        """ End of Parallelism----------------------------------------- """

        # Print summary
        tf.print(f'=== Succesfully stored {len(arr)} {key} fingerprints to {output_dir} ===')
        # Save the number of fingerprints for warning message
>>>>>>> b852be70
        sz_check[key] = len(arr)

        # Close memmap
        arr.flush()
        del(arr)

    # Summary of the model for reference
    m_fp.summary()

    # If query and dummy_db is created and the size of the dummy_db is not the same as the query, print a warning
    if ('db' in sz_check) and ('query' in sz_check) and sz_check['db'] != sz_check['query']:
        print("\033[93mWarning: 'db' and 'query' size does not match. "\
              "This can cause a problem in evaluation stage.\033[0m")

    print()
    print("\x1b[1;32m=== Fingerprinting completed ===\x1b[0m")<|MERGE_RESOLUTION|>--- conflicted
+++ resolved
@@ -37,10 +37,6 @@
 
     # Create checkpoint
     checkpoint = tf.train.Checkpoint(model=m_fp)
-<<<<<<< HEAD
-    checkpoint_dir = os.path.join(checkpoint_root_dir, checkpoint_name)
-=======
->>>>>>> b852be70
     c_manager = tf.train.CheckpointManager(checkpoint,
                                            checkpoint_dir,
                                            max_to_keep=None)
@@ -73,14 +69,6 @@
         if answer.lower() not in ['y', 'yes']:
             sys.exit()
 
-<<<<<<< HEAD
-def get_data_source(cfg, source, skip_dummy, isdir):
-    dataset = Dataset(cfg)
-    ds = dict()
-    if source:
-        ds['custom_source'] = dataset.get_custom_db_ds(source, isdir)
-    else:
-=======
 # TODO: custom source dir
 def get_data_source(cfg: dict, source_root_dir: str="", skip_dummy: bool=False):
     """ Get the data source for fingerprinting."""
@@ -93,7 +81,6 @@
     if source_root_dir:
         ds['custom_source'] = dataset.get_custom_db_ds(source_root_dir)
     else:  # Otherwise use the default sources
->>>>>>> b852be70
         # Create the clean and augmented query datasets
         ds['query'], ds['db'] = dataset.get_test_query_ds()
         # Create the dummy dataset if not skipped
@@ -105,25 +92,6 @@
     tf.print(f'\x1b[1;32mData source: {list(ds.keys())}\x1b[0m')
     return ds
 
-<<<<<<< HEAD
-def generate_fingerprint(cfg,
-                         checkpoint_type,
-                         checkpoint_name,
-                         checkpoint_index,
-                         source,
-                         output_root_dir,
-                         skip_dummy,
-                         isdir):
-    """
-    After run, the output (generated fingerprints) directory will be:
-      .
-      └──logs
-         └── emb
-             └── CHECKPOINT_NAME
-                 └── CHECKPOINT_INDEX
-                     ├── custom.mm
-                     ├── custom_shape.npy
-=======
 def generate_fingerprint(cfg: dict,
                          checkpoint_dir: str="",
                          checkpoint_index: int=0,
@@ -160,7 +128,6 @@
                     └── checkpoint_index
                         ├── custom.mm
                         ├── custom_shape.npy
->>>>>>> b852be70
     """
 
     # Get information from the config file
@@ -181,14 +148,6 @@
                                                             checkpoint_dir, 
                                                             checkpoint_index)
 
-<<<<<<< HEAD
-    # Choose the output directory
-    if not output_root_dir:
-        output_root_dir = log_root_dir + "emb/"
-    # Here the checkpoint_type does not matter because checkpoint_index is specified.
-    output_dir = os.path.join(output_root_dir, checkpoint_name, checkpoint_index)
-    os.makedirs(output_root_dir, exist_ok=True)
-=======
     # Determine the output_root_dir if not specified
     if output_root_dir == "":
         output_root_dir = os.path.join(log_root_dir, "emb/")
@@ -197,20 +156,12 @@
     os.makedirs(output_dir, exist_ok=True)
 
     # Prevent overwriting the dummy_db as it is time-consuming
->>>>>>> b852be70
     if not skip_dummy:
         prevent_overwrite('dummy_db', os.path.join(output_dir, 'dummy_db.mm'))
 
     # Get data source
     """ ds = {'key1': <Dataset>, 'key2': <Dataset>, ...} """
-<<<<<<< HEAD
-    ds = get_data_source(cfg, source, skip_dummy, isdir)
-
-    dim = cfg['MODEL']['ARCHITECTURE']['EMB_SZ']
-    bsz = cfg['TEST']['BATCH_SZ']
-=======
     ds = get_data_source(cfg, source_root_dir=source_root_dir, skip_dummy=skip_dummy)
->>>>>>> b852be70
 
     # Generate
     sz_check = dict() # for warning message
@@ -258,29 +209,6 @@
                   max_queue_size=cfg['DEVICE']['CPU_MAX_QUEUE'])
 
         i = 0
-<<<<<<< HEAD
-
-        if source.split('/')[-1].lower() == 'queries':
-            segments_csv = os.path.join(output_root_dir, 'queries_segments.csv')
-        elif source.split('/')[-1].lower() == 'references':
-            segments_csv = os.path.join(output_root_dir, 'refs_segments.csv')
-        else:
-            raise NameError("Unknown type of audio. "
-                            "It's not query nor reference")
-
-        with open(segments_csv, 'w', newline='', encoding='utf-8') as csvfile:
-            fieldnames = ['segment_id', 'filename', 'intra_segment_id', 'offset_min', 'offset_max'] # from model/utils/dataloader_keras.py line 117
-            writer = csv.DictWriter(csvfile, fieldnames=fieldnames)
-            writer.writeheader()
-            for ii, seg in enumerate(ds[key].track_paths):
-                writer.writerow({'segment_id': ii,
-                                 'filename': seg[0],
-                                 'intra_segment_id': seg[1],
-                                 'offset_min': seg[2],
-                                 'offset_max': seg[3]})
-
-=======
->>>>>>> b852be70
         while i < len(enq.sequence):
             progbar.update(i)
             _, Xa = next(enq.get())
@@ -290,17 +218,11 @@
             i += 1
         progbar.update(i, finalize=True)
         enq.stop()
-<<<<<<< HEAD
-        # End of Parallelism--------------------------------------------
-
-        tf.print(f'=== Succesfully stored {len(arr)} fingerprints to {output_dir} ===')
-=======
         """ End of Parallelism----------------------------------------- """
 
         # Print summary
         tf.print(f'=== Succesfully stored {len(arr)} {key} fingerprints to {output_dir} ===')
         # Save the number of fingerprints for warning message
->>>>>>> b852be70
         sz_check[key] = len(arr)
 
         # Close memmap
