--- conflicted
+++ resolved
@@ -6,11 +6,7 @@
 from model.fp.melspec.melspectrogram import Melspec_layer_essentia
 import numpy as np
 
-<<<<<<< HEAD
-# TODO OGUZ: Is this a good idea?
-=======
 # TODO: OGUZ: Is this a good idea?
->>>>>>> 47dc2c69
 MAX_IR_LENGTH = 600 # 50ms with fs=8000
 
 class genUnbalSequence(Sequence):
@@ -146,7 +142,7 @@
             self.n_bg_samples = len(self.fns_bg_seg_list)
             self.index_bg = np.arange(self.n_bg_samples)
             # Load all bg clips in full duration
-            self.bg_clips = {fn: load_audio(fn, fs=self.fs, amp_mode='normal') 
+            self.bg_clips = {fn: load_audio(fn, fs=self.fs) 
                              for fn,_,_,_ in self.fns_bg_seg_list}
 
         # TODO: load all ir clips in full duration
@@ -190,7 +186,6 @@
             # same number with event samples
             self.index_ir = np.random.permutation(self.n_ir_samples)
 
-    # TODO: load bg and ir at init
     def __getitem__(self, idx):
         """ Get anchor (original) and positive (replica) samples of audio and their power mel-spectrograms.
 
@@ -292,11 +287,7 @@
                                         start_sec_list, 
                                         self.duration, 
                                         self.fs,
-<<<<<<< HEAD
-                                        self.amp_mode) # xs: ((1+n_pos_per_anchor)),T)
-=======
                                         normalize_audio=self.normalize_audio)
->>>>>>> 47dc2c69
 
             # Create a batch
             if Xa_batch is None:
@@ -309,26 +300,7 @@
         return Xa_batch, Xp_batch
 
     def __bg_batch_load(self, idx_list):
-<<<<<<< HEAD
         """ Load len(idx_list) background samples from the memory.
-=======
-        X_bg_batch = None  # (n_batch+n_batch//n_class, fs*k)
-        # Random offset for each sample
-        random_offset_sec = np.random.randint(0, self.duration * self.fs / 2, size=len(idx_list)) / self.fs
-        for i, idx in enumerate(idx_list):
-            offset_sec = np.min([random_offset_sec[i], self.fns_bg_seg_list[idx][3] / self.fs])
-
-            # Load audio with random offset
-            X = load_audio(filename=self.fns_bg_seg_list[idx][0],
-                           seg_start_sec=self.fns_bg_seg_list[idx][1] *
-                           self.duration,
-                           offset_sec=offset_sec,
-                           seg_length_sec=self.duration,
-                           seg_pad_offset_sec=0.,
-                           fs=self.fs,
-                           normalize_audio=self.normalize_audio)
-            X = X.reshape(1, -1)
->>>>>>> 47dc2c69
 
         Returns:
             X_bg_batch (self.n_pos_bsz, T)
