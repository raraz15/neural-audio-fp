--- conflicted
+++ resolved
@@ -22,15 +22,6 @@
     of segments and possible offset ranges.
 
     Parameters:
-<<<<<<< HEAD
-    ----------
-        fns_list: list of filenames. Only support .wav
-
-    Returns:
-    -------
-        fns_event_seg_list: list of segments.
-        [[filename, seg_idx, offset_min, offset_max], [ ... ] , ... [ ... ]]
-=======
     -----------
         fns_list: list of filenames. Only support .wav
 
@@ -38,7 +29,6 @@
     --------
         fns_event_seg_dict: list of segments.
         {filename: [[seg_idx, offset_min, offset_max], [ ... ] , ... [ ... ]]}
->>>>>>> e29ae323
             filename is a string
             seg_idx is an integer
             offset_min is 0 or negative integer
@@ -52,12 +42,7 @@
     n_samples_in_seg = int(fs * duration)
     n_samples_in_hop = int(fs * hop) # 2019 09.05
 
-<<<<<<< HEAD
-    # Load each file and determine number of segments
-    fns_event_seg_list = []
-=======
     fns_event_seg_dict = {}
->>>>>>> e29ae323
     for filename in fns_list:
 
         fns_event_seg_dict[filename] = []
@@ -89,27 +74,14 @@
 
         # Create a list of segments from the file
         if segment_mode == 'all': # Load all segments
-<<<<<<< HEAD
-=======
             # A segment can be randomly offsetted to the left or right without going out of bounds
->>>>>>> e29ae323
             for seg_idx in range(n_segs):
                 # A segment can be offsetted max by n_samples_in_hop to the left or right
                 offset_min, offset_max = -1*n_samples_in_hop, n_samples_in_hop
                 if seg_idx == 0: # first seg
                     offset_min = 0 # no offset to the left
-<<<<<<< HEAD
-                elif seg_idx == (n_segs - 1): # last seg
+                if seg_idx == n_segs - 1: # last seg
                     offset_max = residual_samples # Maximal offset to the right is the residual frames
-                fns_event_seg_list.append([filename, seg_idx, offset_min, offset_max])
-        elif segment_mode == 'first': # Load only the first segment
-            seg_idx = 0
-            offset_min, offset_max = 0, 0
-            fns_event_seg_list.append([filename, seg_idx, offset_min, offset_max])
-        elif segment_mode == 'random_oneshot':  # Load only one random segment
-=======
-                if seg_idx == n_segs - 1: # last seg
-                    offset_max = residual_frames # Maximal offset to the right is the residual frames
                 fns_event_seg_dict[filename].append([seg_idx, offset_min, offset_max])
         elif segment_mode == 'first':
             # Load only the first segment
@@ -118,20 +90,13 @@
             fns_event_seg_dict[filename].append([seg_idx, offset_min, offset_max])
         elif segment_mode == 'random_oneshot':
             # Load only one random segment
->>>>>>> e29ae323
             seg_idx = np.random.randint(0, n_segs)
             offset_min, offset_max = n_samples_in_hop, n_samples_in_hop
             if seg_idx == 0:  # first seg
                 offset_min = 0
-<<<<<<< HEAD
-            if seg_idx == (n_segs - 1):  # last seg
+            if seg_idx == n_segs - 1:  # last seg
                 offset_max = residual_samples
-            fns_event_seg_list.append([filename, seg_idx, offset_min, offset_max])
-=======
-            if seg_idx == n_segs - 1:  # last seg
-                offset_max = residual_frames
             fns_event_seg_dict[filename].append([seg_idx, offset_min, offset_max])
->>>>>>> e29ae323
         else:
             raise NotImplementedError(segment_mode)
 
@@ -175,11 +140,6 @@
         offset_sec: Offset from seg_start_sec in seconds.
         seg_length_sec: Length of the segment in seconds.
         seg_pad_offset_sec: If padding is required (seg_length_sec is longer than file duration),
-<<<<<<< HEAD
-        pad the segment from the right and give an offset from the left with 
-        this amount of seconds.
-        fs: Sample rate.
-=======
             pad the segment from the rgiht and give an offset from the left 
             with this amount of seconds.
         fs: sample rate
@@ -188,7 +148,6 @@
     Returns:
     --------
         audio: numpy array of shape (n_samples,)
->>>>>>> e29ae323
 
     Returns:
         x: Segment (T,)
