# -*- coding: utf-8 -*-
#
# This source code is licensed under the MIT license found in the
# LICENSE file in the root directory of this source tree.

import os
import sys
import click
import yaml

import numpy as np
import pandas as pd
import faiss

os.environ['TF_CPP_MIN_LOG_LEVEL'] = '1'

def load_config(config_filepath, display=True):
    if display:
        if os.path.exists(config_filepath):
            print(f'cli: Configuration from {config_filepath}')
        else:
            sys.exit(f'cli: ERROR! Configuration file {config_filepath} is missing!!')
        with open(config_filepath, 'r', encoding='utf-8') as f:
            cfg = yaml.safe_load(f)
    return cfg

def update_config(cfg, key1: str, key2: str, val):
    cfg[key1][key2] = val
    return cfg

def print_config(cfg):
    os.system("")
    print('\033[36m' + yaml.dump(cfg, indent=4, width=120, sort_keys=False) +
          '\033[0m')
    return

@click.group()
def cli():
    """
    train-> generate-> evaluate.

    How to use each command: \b\n
        python run.py COMMAND --help

    """
    return

# Train
@cli.command()
@click.argument('checkpoint_name', required=True)
@click.option('--config', '-c', default='default', type=click.STRING,
              help="Name of model configuration located in './config/.'")
@click.option('--max_epoch', default=None, type=click.INT, help='Max epoch.')
@click.option('--deterministic', default=False, is_flag=True,
              help='Set the CUDA operaitions to be deterministic.')
def train(checkpoint_name, config, max_epoch, deterministic):
    """ Train a neural audio fingerprinter.

    ex) python run.py train CHECKPOINT_NAME --max_epoch=100

        # with custom config file
        python run.py train CHECKPOINT_NAME --max_epoch=100 -c CONFIG_NAME

    NOTE: If './LOG_ROOT_DIR/checkpoint/CHECKPOINT_NAME already exists, 
    the training will resume from the latest checkpoint in the directory.
    """

    from model.utils.config_gpu_memory_lim import allow_gpu_memory_growth
    from model.trainer import set_seed, set_global_determinism, trainer

    set_seed()
    if deterministic:
        set_global_determinism()
    cfg = load_config(config)
    if max_epoch:
        update_config(cfg, 'TRAIN', 'MAX_EPOCH', max_epoch)
    # Write the model name inside the config file
    update_config(cfg, 'MODEL', 'NAME', checkpoint_name)
    print_config(cfg)
    allow_gpu_memory_growth()
    trainer(cfg, checkpoint_name)

# Generate fingerprint (after training)
@cli.command()
@click.argument('checkpoint_name', required=True)
<<<<<<< HEAD
@click.argument('checkpoint_index', required=False)
@click.option('--config', '-c', default='default', required=False,
              type=click.STRING,
              help="Path of the model configuration file located in 'config/'." +
=======
@click.option('--checkpoint_type', default='custom', type=click.STRING,
              help="Checkpoint type must be one of {'best', 'custom'}. Default is 'custom'.")
@click.option('--checkpoint_index', default=None, type=click.INT,
            help="Checkpoint index. If not specified, the latest checkpoint " +
            "in the OUTPUT_ROOT_DIR will be loaded.")
@click.option('--config', '-c', default='default', type=click.STRING,
              help="Name of the model configuration file located in 'config/'." +
>>>>>>> 98fff534
              " Default is 'default'")
@click.option('--source', '-s', default=None, type=click.STRING, required=False,
              help="Custom source root directory. The source must be 16-bit "
              "8 Khz mono WAV. This is only useful when constructing a database"
              " without synthesizing queries.")
@click.option('--output', '-o', default=None, type=click.STRING,
              help="Root directory where the generated embeddings (uncompressed)" +
              " will be stored. Default is OUTPUT_ROOT_DIR/CHECKPOINT_NAME " +
              "defined in config.")
@click.option('--skip_dummy', default=False, is_flag=True,
              help='Exclude dummy-DB from the default source.')
def generate(checkpoint_name, checkpoint_type, checkpoint_index, config, source, output, skip_dummy):
    """ Generate fingerprints from a saved checkpoint.

    ex) python run.py generate CHECKPOINT_NAME

    With custom config: \b\n
        python run.py generate CHECKPOINT_NAME -c CONFIG_NAME

    • If CHECKPOINT_INDEX is custom and CHECKPOINT_INDEX is not specified, 
        the latest checkpoint in the OUTPUT_ROOT_DIR will be loaded.
    • The default value for the fingerprinting source is [TEST_DUMMY_DB] and 
        [TEST_QUERY_DB] specified in config file.

    """
    from model.utils.config_gpu_memory_lim import allow_gpu_memory_growth
    from model.generate import generate_fingerprint

    cfg = load_config(config)
    allow_gpu_memory_growth()
    if os.path.isdir(source):
        isdir=True
    elif os.path.isfile(source):
        isdir=False
    else:
        print('ERROR: Unknown source')
        sys.exit()
    generate_fingerprint(cfg, checkpoint_type, checkpoint_name, checkpoint_index, source, output, skip_dummy, isdir)

# Create index
@cli.command()
@click.argument('path_data', required=True)
@click.argument('path_shape', required=True)
@click.argument('index_path', required=True)
@click.option('--config', '-c', default='default', required=False,
              type=click.STRING,
              help="Path of the model configuration file located in 'config/'." +
              " Default is 'default'")
def index(path_data, path_shape, index_path, config):
    """ Create FAISS index from fingerprint memap file.
    ex) python run.py index PATH_DATA PATH_SHAPE INDEX_PATH -c CONFIG
    args:
        PATH_DATA: Path of the fp embeddings memap file.
        PATH_SHAPE: Path of the fp embeddings shape npy file.
        INDEX_PATH: Path where the index will be stored.
        CONFIG: Config file path
    """
    from model.utils.config_gpu_memory_lim import allow_gpu_memory_growth
    from model.create_index import create_index

    cfg = load_config(config)
    allow_gpu_memory_growth()
    create_index(path_data, path_shape, index_path, cfg)

# match
@cli.command()
@click.argument('query_bname', required=True)
@click.argument('query_fp_path', required=True)
@click.argument('refs_fp_path', required=True)
@click.argument('index_path', required=True)
@click.option('--config', '-c', default='default', required=False,
              type=click.STRING,
              help="Path of the model configuration file located in 'config/' ." +
              " Default is 'default'")
@click.option('--extension', '-e', default='.mp3', required=False,
              type=click.STRING,
              help="Extension of the original audios.")
def match(query_bname, query_fp_path, refs_fp_path, index_path, config,
          extension):
    """ Create FAISS index from fingerprint memap file.
    ex) python run.py match QUERY_BNAME QUERY_FP_PATH REFS_FP_PATH INDEX_PATH -c CONFIG -e EXTENSION
    args:
        QUERY_BNAME: Audio file basename (without dir)
        QUERY_FP_PATH: Path of the query fp embedding npy file.
        REFS_FP_PATH: Path of the references fp embeddings memap file.
        INDEX_PATH: Path where the index will be stored.
        CONFIG: Config file path
        EXTENSION: Refs extension
    """
    from model.utils.config_gpu_memory_lim import allow_gpu_memory_growth
    from model.matcher import Matcher
    from eval.eval_faiss import load_memmap_data

    cfg = load_config(config)
    allow_gpu_memory_growth()

    refs_segments_path = os.path.join(
        os.path.dirname(refs_fp_path), 'refs_segments.csv')
    references_segments = pd.read_csv(refs_segments_path)
    index = faiss.read_index(index_path, 2) #2 == readonly
    query = np.load(query_fp_path)
    references_fp, _ = load_memmap_data(
        os.path.dirname(refs_fp_path),
        'custom_source',
        append_extra_length=None,
        shape_only=False,
        display=False)
    matcher = Matcher(cfg, index, references_segments)
    formatted_matches = matcher.match(query, references_fp)
    print('"Query","Query begin time","Query end time","Reference",'
        '"Reference begin time","Reference end time","Confidence"')
    print('"","","","","","",""')
    for qmatch in formatted_matches:
        qmatch.update({'query': query_bname[:-4]}) # trim added .wav extension
        print('"{}","{}","{}","{}","{}","{}","{}"'.format(
                qmatch['query'], qmatch['query_start'], qmatch['query_end'],
                qmatch['ref']+extension, qmatch['ref_start'],
                qmatch['ref_end'], qmatch['score']))


# Search and evalutation
@cli.command()
@click.argument('embedding_dir', required=True)
@click.option('--index_type', '-i', default='ivfpq', type=click.STRING,
              help="Index type must be one of {'L2', 'IVF', 'IVFPQ', "
              "'IVFPQ-RR', 'IVFPQ-ONDISK', HNSW'}")
@click.option('--test_seq_len', default='1 3 5 9 11 19', type=click.STRING,
              help="A set of different number of segments to test. "
              "Numbers are separated by spaces. Default is '1 3 5 9 11 19', "
              "which corresponds to '1s, 2s, 3s, 5s, 6s, 10s' with 1 sec "
              "segment duration and 0.5 sec hop duration.")
@click.option('--test_ids', '-t', default='./eval/test_ids_icassp2021.npy', type=click.STRING,
              help="One of {'all', 'equally_spaced', 'path/file.npy', (int)}. "
              "If 'all', test all IDs from the test. You can also specify a 1-D array "
              "file's location that contains the start indices to the the evaluation. "
              "Any numeric input N (int) > 0 will perform search test at random position "
              "(ID) N times. 'equally_spaced' will use boundary information to get an "
              "equal number of samples from each track. Default is 'path/file.npy'.")
@click.option('--nogpu', default=False, is_flag=True,
              help='Use this flag to use CPU only.')
def evaluate(embedding_dir, index_type, test_seq_len, test_ids, nogpu):
    """ Search and evalutation.

        ex) python run.py evaluate logs/emb/CHECKPOINT_NAME/CHECKPOINT_INDEX

    With options: \b\n

        ex) python run.py evaluate logs/emb/CHECKPOINT_NAME/CHECKPOINT_INDEX -i ivfpq -t 3000 --nogpu

    """

    from eval.eval_faiss import eval_faiss

    if nogpu:
        eval_faiss([embedding_dir, "--index_type", index_type, "--test_seq_len",
                    test_seq_len, "--test_ids", test_ids, "--nogpu"])
    else:
        eval_faiss([embedding_dir, "--index_type", index_type, "--test_seq_len",
                    test_seq_len, "--test_ids", test_ids])

if __name__ == '__main__':
    cli()<|MERGE_RESOLUTION|>--- conflicted
+++ resolved
@@ -83,12 +83,6 @@
 # Generate fingerprint (after training)
 @cli.command()
 @click.argument('checkpoint_name', required=True)
-<<<<<<< HEAD
-@click.argument('checkpoint_index', required=False)
-@click.option('--config', '-c', default='default', required=False,
-              type=click.STRING,
-              help="Path of the model configuration file located in 'config/'." +
-=======
 @click.option('--checkpoint_type', default='custom', type=click.STRING,
               help="Checkpoint type must be one of {'best', 'custom'}. Default is 'custom'.")
 @click.option('--checkpoint_index', default=None, type=click.INT,
@@ -96,7 +90,6 @@
             "in the OUTPUT_ROOT_DIR will be loaded.")
 @click.option('--config', '-c', default='default', type=click.STRING,
               help="Name of the model configuration file located in 'config/'." +
->>>>>>> 98fff534
               " Default is 'default'")
 @click.option('--source', '-s', default=None, type=click.STRING, required=False,
               help="Custom source root directory. The source must be 16-bit "
