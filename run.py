--- conflicted
+++ resolved
@@ -70,14 +70,9 @@
     cfg['MODEl']['MAX_EPOCH'] = max_epoch
     cfg['MODEL']['NAME'] = checkpoint_name
     print_config(cfg)
-<<<<<<< HEAD
-    allow_gpu_memory_growth()
-    trainer(cfg, checkpoint_name)
-=======
 
     # Train
     trainer(cfg)
->>>>>>> 92f5ac12
 
 # Generate fingerprint (after training)
 @cli.command()
